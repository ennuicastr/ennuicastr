--- conflicted
+++ resolved
@@ -14,11 +14,7 @@
             ecLoadLibrary({file: "protocol.js?v=l", name: "Ennuicastr"})
             .then(function() {
             return ecLoadLibrary({
-<<<<<<< HEAD
-                file: "ennuicastr.js?v=a1",
-=======
                 file: "ennuicastr.js?v=a2",
->>>>>>> 5ee424c7
                 name: "Ennuicastr"
             });
             });
