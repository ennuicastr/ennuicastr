{
  "name": "ennuicastr",
  "version": "0.0.0",
  "description": "EnnuiCastr is a system for recording multiple users distributed across the world in a well-synchronized way, without significant loss, over the web.",
  "main": "src/main.ts",
  "dependencies": {
    "@types/file-saver": "^2.0.3",
    "@types/streamsaver": "^2.0.1",
    "browser-pack-flat": "^3.5.0",
    "browserify": "^17.0.0",
    "ennuiboard": "^1.0.0",
    "file-saver": "^2.0.5",
    "jquery": "^3.6.0",
    "libavjs-webcodecs-polyfill": "^0.2.8",
    "localforage": "^1.10.0",
    "minify": "^6.0.1",
    "nosleep.js": "^0.12.0",
<<<<<<< HEAD
    "rtennui": "^0.3.12",
=======
    "rtennui": "^0.3.13",
>>>>>>> a78020b5
    "sha512-es": "^1.8.2",
    "tsify": "^5.0.4",
    "typescript": "^4.5.4",
    "vosk-browser": "0.0.4",
    "web-streams-polyfill": "^3.1.1",
    "webrtc-adapter": "^8.1.1"
  },
  "devDependencies": {
    "@typescript-eslint/eslint-plugin": "^4.30.0",
    "@typescript-eslint/parser": "^4.30.0",
    "eslint": "^7.32.0",
    "madge": "^4.0.2"
  },
  "scripts": {
    "test": "echo \"Error: no test specified\" && exit 1"
  },
  "repository": {
    "type": "git",
    "url": "git+https://github.com/Yahweasel/ennuicastr.git"
  },
  "author": "Yahweasel",
  "license": "ISC",
  "bugs": {
    "url": "https://github.com/Yahweasel/ennuicastr/issues"
  },
  "homepage": "https://github.com/Yahweasel/ennuicastr#readme"
}<|MERGE_RESOLUTION|>--- conflicted
+++ resolved
@@ -15,11 +15,7 @@
     "localforage": "^1.10.0",
     "minify": "^6.0.1",
     "nosleep.js": "^0.12.0",
-<<<<<<< HEAD
-    "rtennui": "^0.3.12",
-=======
     "rtennui": "^0.3.13",
->>>>>>> a78020b5
     "sha512-es": "^1.8.2",
     "tsify": "^5.0.4",
     "typescript": "^4.5.4",
