--- conflicted
+++ resolved
@@ -14,11 +14,7 @@
     "localforage": "^1.10.0",
     "minify": "^6.0.1",
     "nosleep.js": "^0.12.0",
-<<<<<<< HEAD
-    "rtennui": "^0.2.1",
-=======
     "rtennui": "^0.3.3",
->>>>>>> ead0690c
     "sha512-es": "^1.8.2",
     "tinyify": "^3.0.0",
     "tsify": "^5.0.4",
