{
  "name": "ennuicastr",
  "version": "0.0.0",
  "description": "EnnuiCastr is a system for recording multiple users distributed across the world in a well-synchronized way, without significant loss, over the web.",
  "main": "src/main.ts",
  "dependencies": {
    "@ennuicastr/libspecbleach.js": "=0.1.7-js2",
    "@ennuicastr/webrtcaec3.js": "=0.3.0",
    "@ennuicastr/webrtcvad.js": "^0.1.0",
    "@types/file-saver": "^2.0.3",
    "@types/streamsaver": "^2.0.1",
    "boxicons": "^2.1.4",
    "browser-pack-flat": "^3.5.0",
    "browserify": "^17.0.0",
    "ennuiboard": "^1.0.0",
    "file-saver": "^2.0.5",
    "jquery": "^3.6.0",
    "libavjs-webcodecs-bridge": "^0.0.5",
    "libavjs-webcodecs-polyfill": "^0.4.3",
    "localforage": "^1.10.0",
    "minify": "^6.0.1",
    "nosleep.js": "^0.12.0",
<<<<<<< HEAD
    "rtennui": "^0.6.2",
=======
    "rtennui": "^0.6.3",
>>>>>>> 0b14d8f0
    "sha512-es": "^1.8.2",
    "tsify": "^5.0.4",
    "typescript": "^4.9.5",
    "vosk-browser": "0.0.4",
    "web-streams-polyfill": "^3.1.1"
  },
  "devDependencies": {
    "@typescript-eslint/eslint-plugin": "^4.30.0",
    "@typescript-eslint/parser": "^4.30.0",
    "eslint": "^7.32.0",
    "madge": "^4.0.2"
  },
  "scripts": {
    "test": "echo \"Error: no test specified\" && exit 1"
  },
  "repository": {
    "type": "git",
    "url": "git+https://github.com/Yahweasel/ennuicastr.git"
  },
  "author": "Yahweasel",
  "license": "ISC",
  "bugs": {
    "url": "https://github.com/Yahweasel/ennuicastr/issues"
  },
  "homepage": "https://github.com/Yahweasel/ennuicastr#readme"
}<|MERGE_RESOLUTION|>--- conflicted
+++ resolved
@@ -20,11 +20,7 @@
     "localforage": "^1.10.0",
     "minify": "^6.0.1",
     "nosleep.js": "^0.12.0",
-<<<<<<< HEAD
-    "rtennui": "^0.6.2",
-=======
     "rtennui": "^0.6.3",
->>>>>>> 0b14d8f0
     "sha512-es": "^1.8.2",
     "tsify": "^5.0.4",
     "typescript": "^4.9.5",
